use crate::utils::match_var;
use rustc_data_structures::fx::FxHashSet;
use rustc_hir::def::Res;
use rustc_hir::intravisit::{walk_expr, NestedVisitorMap, Visitor};
use rustc_hir::{Expr, HirId, Path};
use rustc_infer::infer::TyCtxtInferExt;
use rustc_lint::LateContext;
use rustc_middle::hir::map::Map;
use rustc_middle::ty;
use rustc_span::symbol::{Ident, Symbol};
use rustc_typeck::expr_use_visitor::{ConsumeMode, Delegate, ExprUseVisitor, Place, PlaceBase};

/// Returns a set of mutated local variable IDs, or `None` if mutations could not be determined.
pub fn mutated_variables<'a, 'tcx>(expr: &'tcx Expr<'_>, cx: &'a LateContext<'a, 'tcx>) -> Option<FxHashSet<HirId>> {
    let mut delegate = MutVarsDelegate {
        used_mutably: FxHashSet::default(),
        skip: false,
    };
    let def_id = expr.hir_id.owner.to_def_id();
    cx.tcx.infer_ctxt().enter(|infcx| {
        ExprUseVisitor::new(&mut delegate, &infcx, def_id.expect_local(), cx.param_env, cx.tables).walk_expr(expr);
    });

    if delegate.skip {
        return None;
    }
    Some(delegate.used_mutably)
}

pub fn is_potentially_mutated<'a, 'tcx>(
    variable: &'tcx Path<'_>,
    expr: &'tcx Expr<'_>,
    cx: &'a LateContext<'a, 'tcx>,
) -> bool {
    if let Res::Local(id) = variable.res {
        mutated_variables(expr, cx).map_or(true, |mutated| mutated.contains(&id))
    } else {
        true
    }
}

struct MutVarsDelegate {
    used_mutably: FxHashSet<HirId>,
    skip: bool,
}

impl<'tcx> MutVarsDelegate {
    #[allow(clippy::similar_names)]
    fn update(&mut self, cat: &Place<'tcx>) {
        match cat.base {
            PlaceBase::Local(id) => {
                self.used_mutably.insert(id);
            },
            PlaceBase::Upvar(_) => {
                //FIXME: This causes false negatives. We can't get the `NodeId` from
                //`Categorization::Upvar(_)`. So we search for any `Upvar`s in the
                //`while`-body, not just the ones in the condition.
                self.skip = true
            },
            _ => {},
        }
    }
}

impl<'tcx> Delegate<'tcx> for MutVarsDelegate {
    fn consume(&mut self, _: &Place<'tcx>, _: ConsumeMode) {}

    fn borrow(&mut self, cmt: &Place<'tcx>, bk: ty::BorrowKind) {
        if let ty::BorrowKind::MutBorrow = bk {
            self.update(&cmt)
        }
    }

    fn mutate(&mut self, cmt: &Place<'tcx>) {
        self.update(&cmt)
    }
}

pub struct UsedVisitor {
<<<<<<< HEAD
    pub var: Symbol,    // var to look for
    pub used: bool,     // has the var been used otherwise?
=======
    pub var: Symbol, // var to look for
    pub used: bool,  // has the var been used otherwise?
>>>>>>> cfd720d5
}

impl<'tcx> Visitor<'tcx> for UsedVisitor {
    type Map = Map<'tcx>;

    fn visit_expr(&mut self, expr: &'tcx Expr<'_>) {
        if match_var(expr, self.var) {
            self.used = true;
        } else {
            walk_expr(self, expr);
        }
    }

    fn nested_visit_map(&mut self) -> NestedVisitorMap<Self::Map> {
        NestedVisitorMap::None
    }
}

pub fn is_unused<'tcx>(ident: &'tcx Ident, body: &'tcx Expr<'_>) -> bool {
    let mut visitor = UsedVisitor {
        var: ident.name,
        used: false,
    };
    walk_expr(&mut visitor, body);
    !visitor.used
}<|MERGE_RESOLUTION|>--- conflicted
+++ resolved
@@ -77,13 +77,8 @@
 }
 
 pub struct UsedVisitor {
-<<<<<<< HEAD
-    pub var: Symbol,    // var to look for
-    pub used: bool,     // has the var been used otherwise?
-=======
     pub var: Symbol, // var to look for
     pub used: bool,  // has the var been used otherwise?
->>>>>>> cfd720d5
 }
 
 impl<'tcx> Visitor<'tcx> for UsedVisitor {
